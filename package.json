{
  "name": "shr-es6-export",
  "version": "5.4.2",
  "description": "Exports ES6 classes represent SHR data elements",
  "author": "",
  "license": "Apache-2.0",
  "repository": {
    "type": "git",
    "url": "git@github.com:standardhealth/shr-es6-export.git"
  },
  "main": "index.js",
  "scripts": {
    "test": "./node_modules/.bin/mocha --reporter spec --recursive",
    "test:watch": "npm test -- --watch",
    "test:debug": "./node_modules/.bin/mocha --inspect --debug --reporter spec --recursive",
    "lint": "./node_modules/.bin/eslint .",
    "lint:fix": "./node_modules/.bin/eslint . --fix"
  },
  "dependencies": {
    "reserved-words": "^0.1.2"
  },
  "devDependencies": {
    "ajv": "^5.2.0",
    "babel-preset-es2015": "^6.24.1",
    "babel-register": "^6.26.0",
    "bunyan": "^1.8.9",
    "chai": "^3.5.0",
    "eslint": "^4.15.0",
    "fs-extra": "^4.0.2",
    "mocha": "^3.2.0",
<<<<<<< HEAD
    "shr-expand": "^5.5.1",
    "shr-fhir-export": "standardhealth/shr-fhir-export#to_fhir_slicing",
    "shr-json-schema-export": "^5.3.0",
    "shr-models": "^5.5.2",
    "shr-test-helpers": "^5.1.3",
    "shr-text-import": "^5.5.1"
=======
    "shr-expand": "^5.5.2",
    "shr-json-schema-export": "^5.3.1",
    "shr-models": "^5.5.3",
    "shr-test-helpers": "^5.2.2",
    "shr-text-import": "^5.4.2"
>>>>>>> 3631f032
  },
  "peerDependencies": {
    "shr-models": "^5.5.3"
  }
}<|MERGE_RESOLUTION|>--- conflicted
+++ resolved
@@ -28,20 +28,12 @@
     "eslint": "^4.15.0",
     "fs-extra": "^4.0.2",
     "mocha": "^3.2.0",
-<<<<<<< HEAD
-    "shr-expand": "^5.5.1",
     "shr-fhir-export": "standardhealth/shr-fhir-export#to_fhir_slicing",
-    "shr-json-schema-export": "^5.3.0",
-    "shr-models": "^5.5.2",
-    "shr-test-helpers": "^5.1.3",
-    "shr-text-import": "^5.5.1"
-=======
+    "shr-text-import": "^5.5.1",
     "shr-expand": "^5.5.2",
     "shr-json-schema-export": "^5.3.1",
     "shr-models": "^5.5.3",
-    "shr-test-helpers": "^5.2.2",
-    "shr-text-import": "^5.4.2"
->>>>>>> 3631f032
+    "shr-test-helpers": "^5.2.2"
   },
   "peerDependencies": {
     "shr-models": "^5.5.3"
